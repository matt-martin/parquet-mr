/**
 * Copyright 2012 Twitter, Inc.
 *
 * Licensed under the Apache License, Version 2.0 (the "License");
 * you may not use this file except in compliance with the License.
 * You may obtain a copy of the License at
 *
 * http://www.apache.org/licenses/LICENSE-2.0
 *
 * Unless required by applicable law or agreed to in writing, software
 * distributed under the License is distributed on an "AS IS" BASIS,
 * WITHOUT WARRANTIES OR CONDITIONS OF ANY KIND, either express or implied.
 * See the License for the specific language governing permissions and
 * limitations under the License.
 */
package parquet.hadoop;

import java.io.IOException;
import java.util.ArrayList;
import java.util.Arrays;
import java.util.Collections;
import java.util.Comparator;
import java.util.HashMap;
import java.util.HashSet;
import java.util.LinkedHashMap;
import java.util.List;
import java.util.Map;
import java.util.Set;

import org.apache.hadoop.conf.Configuration;
import org.apache.hadoop.fs.BlockLocation;
import org.apache.hadoop.fs.FileStatus;
import org.apache.hadoop.fs.FileSystem;
import org.apache.hadoop.fs.Path;
import org.apache.hadoop.fs.PathFilter;
import org.apache.hadoop.mapred.JobConf;
import org.apache.hadoop.mapreduce.InputSplit;
import org.apache.hadoop.mapreduce.Job;
import org.apache.hadoop.mapreduce.JobContext;
import org.apache.hadoop.mapreduce.RecordReader;
import org.apache.hadoop.mapreduce.TaskAttemptContext;
import org.apache.hadoop.mapreduce.lib.input.FileInputFormat;

import parquet.Log;
import parquet.filter.UnboundRecordFilter;
import parquet.hadoop.api.InitContext;
import parquet.hadoop.api.ReadSupport;
import parquet.hadoop.api.ReadSupport.ReadContext;
import parquet.hadoop.metadata.BlockMetaData;
import parquet.hadoop.metadata.ColumnChunkMetaData;
import parquet.hadoop.metadata.FileMetaData;
import parquet.hadoop.metadata.GlobalMetaData;
import parquet.hadoop.metadata.ParquetMetadata;
import parquet.hadoop.util.ConfigurationUtil;
import parquet.hadoop.util.ContextUtil;
import parquet.io.ParquetDecodingException;
import parquet.schema.MessageType;
import parquet.schema.MessageTypeParser;

/**
 * The input format to read a Parquet file.
 *
 * It requires an implementation of {@link ReadSupport} to materialize the records.
 *
 * The requestedSchema will control how the original records get projected by the loader.
 * It must be a subset of the original schema. Only the columns needed to reconstruct the records with the requestedSchema will be scanned.
 *
 * @author Julien Le Dem
 *
 * @param <T> the type of the materialized records
 */
public class ParquetInputFormat<T> extends FileInputFormat<Void, T> {

  private static final Log LOG = Log.getLog(ParquetInputFormat.class);

  /**
   * key to configure the ReadSupport implementation
   */
  public static final String READ_SUPPORT_CLASS = "parquet.read.support.class";

  /**
   * key to configure the filter
   */
  public static final String UNBOUND_RECORD_FILTER = "parquet.read.filter";

  private FootersCache footersCache;

  private Class<?> readSupportClass;

  public static void setReadSupportClass(Job job,  Class<?> readSupportClass) {
    ContextUtil.getConfiguration(job).set(READ_SUPPORT_CLASS, readSupportClass.getName());
  }

  public static void setUnboundRecordFilter(Job job, Class<? extends UnboundRecordFilter> filterClass) {
    ContextUtil.getConfiguration(job).set(UNBOUND_RECORD_FILTER, filterClass.getName());
  }

  public static Class<?> getUnboundRecordFilter(Configuration configuration) {
    return ConfigurationUtil.getClassFromConfig(configuration, UNBOUND_RECORD_FILTER, UnboundRecordFilter.class);
  }

  public static void setReadSupportClass(JobConf conf, Class<?> readSupportClass) {
    conf.set(READ_SUPPORT_CLASS, readSupportClass.getName());
  }

  public static Class<?> getReadSupportClass(Configuration configuration) {
    return ConfigurationUtil.getClassFromConfig(configuration, READ_SUPPORT_CLASS, ReadSupport.class);
  }

  /**
   * Hadoop will instantiate using this constructor
   */
  public ParquetInputFormat() {
  }

  /**
   * constructor used when this InputFormat in wrapped in another one (In Pig for example)
   * @param readSupportClass the class to materialize records
   */
  public <S extends ReadSupport<T>> ParquetInputFormat(Class<S> readSupportClass) {
    this.readSupportClass = readSupportClass;
  }

  /**
   * {@inheritDoc}
   */
  @Override
  public RecordReader<Void, T> createRecordReader(
      InputSplit inputSplit,
      TaskAttemptContext taskAttemptContext) throws IOException, InterruptedException {
    ReadSupport<T> readSupport = getReadSupport(ContextUtil.getConfiguration(taskAttemptContext));
    Class<?> unboundRecordFilterClass = getUnboundRecordFilter(ContextUtil.getConfiguration(taskAttemptContext));
    if (unboundRecordFilterClass == null) {
      return new ParquetRecordReader<T>(readSupport);
    } else {
      try {
        return new ParquetRecordReader<T>(readSupport, (UnboundRecordFilter)unboundRecordFilterClass.newInstance());
      } catch (InstantiationException e) {
        throw new BadConfigurationException("could not instantiate unbound record filter class", e);
      } catch (IllegalAccessException e) {
        throw new BadConfigurationException("could not instantiate unbound record filter class", e);
      }
    }
  }

  /**
   * @param configuration to find the configuration for the read support
   * @return the configured read support
   */
  public ReadSupport<T> getReadSupport(Configuration configuration){
    try {
      if (readSupportClass == null) {
        readSupportClass = getReadSupportClass(configuration);
      }
      return (ReadSupport<T>)readSupportClass.newInstance();
    } catch (InstantiationException e) {
      throw new BadConfigurationException("could not instantiate read support class", e);
    } catch (IllegalAccessException e) {
      throw new BadConfigurationException("could not instantiate read support class", e);
    }
  }

  //Wrapper of hdfs blocks, keep track of which HDFS block is being used
  private static class HDFSBlocks {
    BlockLocation[] hdfsBlocks;
    int currentStartHdfsBlockIndex = 0;//the hdfs block index corresponding to the start of a row group
    int currentMidPointHDFSBlockIndex = 0;// the hdfs block index corresponding to the mid-point of a row group, a split might be created only when the midpoint of the rowgroup enters a new hdfs block

    private HDFSBlocks(BlockLocation[] hdfsBlocks) {
      this.hdfsBlocks = hdfsBlocks;
      Comparator<BlockLocation> comparator = new Comparator<BlockLocation>() {
        @Override
        public int compare(BlockLocation b1, BlockLocation b2) {
          return Long.signum(b1.getOffset() - b2.getOffset());
        }
      };
      Arrays.sort(hdfsBlocks, comparator);
    }

    private long getHDFSBlockEndingPosition(int hdfsBlockIndex) {
      BlockLocation hdfsBlock = hdfsBlocks[hdfsBlockIndex];
      return hdfsBlock.getOffset() + hdfsBlock.getLength() - 1;
    }

    /**
     * @param rowGroupMetadata
     * @return true if the mid point of row group is in a new hdfs block, and also move the currentHDFSBlock pointer to the correct index that contains the row group;
     * return false if the mid point of row group is in the same hdfs block
     */
    private boolean checkBelongingToANewHDFSBlock(BlockMetaData rowGroupMetadata) {
      boolean isNewHdfsBlock = false;
      long rowGroupMidPoint = rowGroupMetadata.getStartingPos() + (rowGroupMetadata.getCompressedSize() / 2);

      //if mid point is not in the current HDFS block any more, return true
      while (rowGroupMidPoint > getHDFSBlockEndingPosition(currentMidPointHDFSBlockIndex)) {
        isNewHdfsBlock = true;
        currentMidPointHDFSBlockIndex++;
        if (currentMidPointHDFSBlockIndex >= hdfsBlocks.length)
          throw new ParquetDecodingException("the row group is not in hdfs blocks in the file: midpoint of row groups is "
                  + rowGroupMidPoint
                  + ", the end of the hdfs block is "
                  + getHDFSBlockEndingPosition(currentMidPointHDFSBlockIndex - 1));
      }

      while (rowGroupMetadata.getStartingPos() > getHDFSBlockEndingPosition(currentStartHdfsBlockIndex)) {
        currentStartHdfsBlockIndex++;
        if (currentStartHdfsBlockIndex >= hdfsBlocks.length)
          throw new ParquetDecodingException("The row group does not start in this file: row group offset is "
                  + rowGroupMetadata.getStartingPos()
                  + " but the end of hdfs blocks of file is "
                  + getHDFSBlockEndingPosition(currentStartHdfsBlockIndex));
      }
      return isNewHdfsBlock;
    }

    public BlockLocation get(int hdfsBlockIndex) {
      return hdfsBlocks[hdfsBlockIndex];
    }

    public BlockLocation getCurrentBlock() {
      return hdfsBlocks[currentStartHdfsBlockIndex];
    }
  }

  private static class SplitInfo {
    List<BlockMetaData> rowGroups = new ArrayList<BlockMetaData>();
    BlockLocation hdfsBlock;
    long compressedByteSize = 0L;

    public SplitInfo(BlockLocation currentBlock) {
      this.hdfsBlock = currentBlock;
    }

    private void addRowGroup(BlockMetaData rowGroup) {
      this.rowGroups.add(rowGroup);
      this.compressedByteSize += rowGroup.getCompressedSize();
    }

    public long getCompressedByteSize() {
      return compressedByteSize;
    }

    public List<BlockMetaData> getRowGroups() {
      return rowGroups;
    }

    int getRowGroupCount() {
      return rowGroups.size();
    }

    public ParquetInputSplit getParquetInputSplit(FileStatus fileStatus, FileMetaData fileMetaData, String requestedSchema, Map<String, String> readSupportMetadata, String fileSchema) throws IOException {
      MessageType requested = MessageTypeParser.parseMessageType(requestedSchema);
      long length = 0;

      for (BlockMetaData block : this.getRowGroups()) {
        List<ColumnChunkMetaData> columns = block.getColumns();
        for (ColumnChunkMetaData column : columns) {
          if (requested.containsPath(column.getPath().toArray())) {
            length += column.getTotalSize();
          }
        }
      }
      return new ParquetInputSplit(
              fileStatus.getPath(),
              hdfsBlock.getOffset(),
              length,
              hdfsBlock.getHosts(),
              this.getRowGroups(),
              requestedSchema,
              fileSchema,
              fileMetaData.getKeyValueMetaData(),
              readSupportMetadata
      );
    }
  }

  /**
   * groups together all the data blocks for the same HDFS block
   *
   * @param rowGroupBlocks      data blocks (row groups)
   * @param hdfsBlocksArray     hdfs blocks
   * @param fileStatus          the containing file
   * @param fileMetaData        file level meta data
   * @param requestedSchema     the schema requested by the user
   * @param readSupportMetadata the metadata provided by the readSupport implementation in init
   * @param minSplitSize        the mapred.min.split.size
   * @param maxSplitSize        the mapred.max.split.size
   * @return the splits (one per HDFS block)
   * @throws IOException If hosts can't be retrieved for the HDFS block
   */
  static <T> List<ParquetInputSplit> generateSplits(
          List<BlockMetaData> rowGroupBlocks,
          BlockLocation[] hdfsBlocksArray,
          FileStatus fileStatus,
          FileMetaData fileMetaData,
          String requestedSchema,
          Map<String, String> readSupportMetadata, long minSplitSize, long maxSplitSize) throws IOException {
    if (maxSplitSize < minSplitSize || maxSplitSize < 0 || minSplitSize < 0) {
      throw new ParquetDecodingException("maxSplitSize and minSplitSize should be positive and max should be greater or equal to the minSplitSize: maxSplitSize = " + maxSplitSize + "; minSplitSize is " + minSplitSize);
    }
    String fileSchema = fileMetaData.getSchema().toString().intern();
    HDFSBlocks hdfsBlocks = new HDFSBlocks(hdfsBlocksArray);
    hdfsBlocks.checkBelongingToANewHDFSBlock(rowGroupBlocks.get(0));
    SplitInfo currentSplit = new SplitInfo(hdfsBlocks.getCurrentBlock());

    //assign rowGroups to splits
    List<SplitInfo> splitRowGroups = new ArrayList<SplitInfo>();
    checkSorted(rowGroupBlocks);//assert row groups are sorted
    for (BlockMetaData rowGroupMetadata : rowGroupBlocks) {
      if ((hdfsBlocks.checkBelongingToANewHDFSBlock(rowGroupMetadata)
             && currentSplit.getCompressedByteSize() >= minSplitSize
             && currentSplit.getCompressedByteSize() > 0)
           || currentSplit.getCompressedByteSize() >= maxSplitSize) {
        //create a new split
        splitRowGroups.add(currentSplit);//finish previous split
        currentSplit = new SplitInfo(hdfsBlocks.getCurrentBlock());
      }
      currentSplit.addRowGroup(rowGroupMetadata);
    }

    if (currentSplit.getRowGroupCount() > 0) {
      splitRowGroups.add(currentSplit);
    }

    //generate splits from rowGroups of each split
    List<ParquetInputSplit> resultSplits = new ArrayList<ParquetInputSplit>();
    for (SplitInfo splitInfo : splitRowGroups) {
      ParquetInputSplit split = splitInfo.getParquetInputSplit(fileStatus, fileMetaData, requestedSchema, readSupportMetadata, fileSchema);
      resultSplits.add(split);
    }
    return resultSplits;
  }

  private static void checkSorted(List<BlockMetaData> rowGroupBlocks) {
    long previousOffset = 0L;
    for(BlockMetaData rowGroup: rowGroupBlocks) {
      long currentOffset = rowGroup.getStartingPos();
      if (currentOffset < previousOffset) {
        throw new ParquetDecodingException("row groups are not sorted: previous row groups starts at " + previousOffset + ", current row group starts at " + currentOffset);
      }
    }
  }

  /**
   * {@inheritDoc}
   */
  @Override
  public List<InputSplit> getSplits(JobContext jobContext) throws IOException {
    List<InputSplit> splits = new ArrayList<InputSplit>();
    splits.addAll(getSplits(ContextUtil.getConfiguration(jobContext), getFooters(jobContext)));
    return splits;
  }

  /**
   * @param configuration the configuration to connect to the file system
   * @param footers the footers of the files to read
   * @return the splits for the footers
   * @throws IOException
   */
  public List<ParquetInputSplit> getSplits(Configuration configuration, List<Footer> footers) throws IOException {
    final long maxSplitSize = configuration.getLong("mapred.max.split.size", Long.MAX_VALUE);
    final long minSplitSize = Math.max(getFormatMinSplitSize(), configuration.getLong("mapred.min.split.size", 0L));
    if (maxSplitSize < 0 || minSplitSize < 0) {
      throw new ParquetDecodingException("maxSplitSize or minSplitSie should not be negative: maxSplitSize = " + maxSplitSize + "; minSplitSize = " + minSplitSize);
    }
    List<ParquetInputSplit> splits = new ArrayList<ParquetInputSplit>();
    GlobalMetaData globalMetaData = ParquetFileWriter.getGlobalMetaData(footers);
    ReadContext readContext = getReadSupport(configuration).init(new InitContext(
        configuration,
        globalMetaData.getKeyValueMetaData(),
        globalMetaData.getSchema()));
    for (Footer footer : footers) {
      final Path file = footer.getFile();
      LOG.debug(file);
      FileSystem fs = file.getFileSystem(configuration);
      FileStatus fileStatus = fs.getFileStatus(file);
      ParquetMetadata parquetMetaData = footer.getParquetMetadata();
      List<BlockMetaData> blocks = parquetMetaData.getBlocks();
      BlockLocation[] fileBlockLocations = fs.getFileBlockLocations(fileStatus, 0, fileStatus.getLen());
      splits.addAll(
          generateSplits(
              blocks,
              fileBlockLocations,
              fileStatus,
              parquetMetaData.getFileMetaData(),
              readContext.getRequestedSchema().toString(),
              readContext.getReadSupportMetadata(),
              minSplitSize,
              maxSplitSize)
          );
    }
    return splits;
  }

  /*
   * This is to support multi-level/recursive directory listing until
   * MAPREDUCE-1577 is fixed.
   */
  @Override
  protected List<FileStatus> listStatus(JobContext jobContext) throws IOException {
    return getAllFileRecursively(super.listStatus(jobContext),
       ContextUtil.getConfiguration(jobContext));
  }

  private static List<FileStatus> getAllFileRecursively(
      List<FileStatus> files, Configuration conf) throws IOException {
    List<FileStatus> result = new ArrayList<FileStatus>();
    int len = files.size();
    for (int i = 0; i < len; ++i) {
      FileStatus file = files.get(i);
      if (file.isDir()) {
        Path p = file.getPath();
        FileSystem fs = p.getFileSystem(conf);
        staticAddInputPathRecursively(result, fs, p, hiddenFileFilter);
      } else {
        result.add(file);
      }
    }
    LOG.info("Total input paths to process : " + result.size());
    return result;
  }

  private static void staticAddInputPathRecursively(List<FileStatus> result,
      FileSystem fs, Path path, PathFilter inputFilter)
          throws IOException {
    for (FileStatus stat: fs.listStatus(path, inputFilter)) {
      if (stat.isDir()) {
        staticAddInputPathRecursively(result, fs, stat.getPath(), inputFilter);
      } else {
        result.add(stat);
      }
    }
  }

  private static final PathFilter hiddenFileFilter = new PathFilter(){
    public boolean accept(Path p){
      String name = p.getName();
      return !name.startsWith("_") && !name.startsWith(".");
    }
  };

  /**
   * @param jobContext the current job context
   * @return the footers for the files
   * @throws IOException
   */
  public List<Footer> getFooters(JobContext jobContext) throws IOException {
    List<FileStatus> statuses = listStatus(jobContext);
    if (statuses.isEmpty()) {
      return Collections.emptyList();
    }

    Configuration config = ContextUtil.getConfiguration(jobContext);
    List<Footer> footers = new ArrayList<Footer>(statuses.size());
<<<<<<< HEAD
    Map<Path, FileStatus> missingStatuses = new HashMap<Path, FileStatus>();

    if (footersCache != null) {
      for (FileStatus file : statuses) {
        FootersCacheEntry cacheEntry = footersCache.getCurrentEntry(file.getPath(), config);
        if (cacheEntry != null) {
          footers.add(cacheEntry.getFooter());
        } else {
          missingStatuses.put(file.getPath(), file);
        }
      }
=======
    Set<FileStatus> missingStatuses = new HashSet<FileStatus>();

    if (footersCache != null) {
        for (FileStatus status : statuses) {
          FootersCacheEntry cacheEntry = footersCache.getCurrentEntry(status.getPath(), config);
          if (cacheEntry != null) {
            footers.add(cacheEntry.getFooter());
          } else {
            missingStatuses.add(status);
          }
        }
  	} else {
      // initialize the cache to store all of the current statuses; this is done mostly to mimic prior behavior
      footersCache = new FootersCache(statuses.size());
      missingStatuses.addAll(statuses);
>>>>>>> 390f9a6a
    }
    if (Log.DEBUG) LOG.debug("found " + footers.size() + " footers in cache and adding up to " +
            missingStatuses.size() + " missing footers to the cache");

<<<<<<< HEAD
    List<Footer> newFooters = getFooters(config, new ArrayList<FileStatus>(missingStatuses.values()));
    footers.addAll(newFooters);

    if (footersCache == null) {
      footersCache = new FootersCache(footers.size());
    }

    for (Footer newFooter : newFooters) {
      footersCache.put(newFooter.getFile(), new FootersCacheEntry(missingStatuses.get(newFooter.getFile()), newFooter));
    }
=======
    if (missingStatuses.isEmpty()) {
      return footers;
    }

    List<Footer> newFooters = getFooters(config, new ArrayList<FileStatus>(missingStatuses));
    Map<Path, FileStatus> missingStatusesMap = new HashMap<Path, FileStatus>(missingStatuses.size());
    for (FileStatus missingStatus : missingStatuses) {
      missingStatusesMap.put(missingStatus.getPath(), missingStatus);
    }
    for (Footer newFooter : newFooters) {
      // Use the original file status objects to make sure we store a conservative (older) modification time (i.e. in
      // case the files and footers were modified and it's not clear which version of the footers we have)
      footersCache.put(new FootersCacheEntry(missingStatusesMap.get(newFooter.getFile()), newFooter));
    }

    footers.addAll(newFooters);
>>>>>>> 390f9a6a
    return footers;
  }

  /**
   * the footers for the files
   * @param configuration to connect to the file system
   * @param statuses the files to open
   * @return the footers of the files
   * @throws IOException
   */
  public List<Footer> getFooters(Configuration configuration, List<FileStatus> statuses) throws IOException {
    if (Log.DEBUG) LOG.debug("reading " + statuses.size() + " files");
    return ParquetFileReader.readAllFootersInParallelUsingSummaryFiles(configuration, statuses);
  }

  /**
   * @param jobContext the current job context
   * @return the merged metadata from the footers
   * @throws IOException
   */
  public GlobalMetaData getGlobalMetaData(JobContext jobContext) throws IOException {
    return ParquetFileWriter.getGlobalMetaData(getFooters(jobContext));
  }

  private static final class FootersCacheEntry {
    private final FileStatus status;
    private final Footer footer;

    public FootersCacheEntry(FileStatus status, Footer footer) {
      this.status = new FileStatus(
              status.getLen(), status.isDir(), status.getReplication(), status.getModificationTime(),
              status.getAccessTime(), status.getAccessTime(), status.getPermission(), status.getOwner(),
              status.getGroup(), status.getPath()
      );
      this.footer = new Footer(footer.getFile(), footer.getParquetMetadata());
    }

    public boolean isEntryCurrent(Configuration configuration) throws IOException {
      FileSystem fs = footer.getFile().getFileSystem(configuration);
      FileStatus currentFile = fs.getFileStatus(footer.getFile());
      return status.getModificationTime() >= currentFile.getModificationTime();
    }

    public Footer getFooter() {
      return new Footer(footer.getFile(), footer.getParquetMetadata());
    }

    public boolean isNewerThan(FootersCacheEntry entry) {
      if (entry == null) {
        return true;
      }
      return status.getModificationTime() > entry.status.getModificationTime();
    }

    public Path getPath() {
      return status.getPath();
    }
  }

  private static final class FootersCache {
<<<<<<< HEAD
    private final int maxSize;

    public FootersCache(int maxSize) {
      this.maxSize = maxSize;
    }

    private final LinkedHashMap<Path, FootersCacheEntry> footersCacheMap =
            new LinkedHashMap<Path, FootersCacheEntry>(16, 0.75f, true) {

              @Override
              public boolean removeEldestEntry(Map.Entry<Path,FootersCacheEntry> eldest) {
                return size() > maxSize;
              }
            };
=======
    private static float DEFAULT_LOAD_FACTOR = 0.75f;

    private final LinkedHashMap<Path, FootersCacheEntry> footersCacheMap;

    public FootersCache(final int maxSize) {
      footersCacheMap =
              new LinkedHashMap<Path, FootersCacheEntry>(Math.round(maxSize / DEFAULT_LOAD_FACTOR), DEFAULT_LOAD_FACTOR, true) {
                @Override
                public boolean removeEldestEntry(Map.Entry<Path,FootersCacheEntry> eldest) {
                  return size() > maxSize;
                }
              };
    }
>>>>>>> 390f9a6a

    public synchronized FootersCacheEntry remove(Path summaryFile) {
      return footersCacheMap.remove(summaryFile);
    }

<<<<<<< HEAD
    public synchronized void put(Path summaryFile, FootersCacheEntry newEntry) {
      FootersCacheEntry existingEntry = footersCacheMap.get(summaryFile);
=======
    public synchronized void put(FootersCacheEntry newEntry) {
      FootersCacheEntry existingEntry = footersCacheMap.get(newEntry.getPath());
>>>>>>> 390f9a6a
      if (existingEntry != null && existingEntry.isNewerThan(newEntry)) {
        LOG.info("Skipping " + newEntry.getPath());
        return;
      }

      // No cache entry exists or existing entry is stale. Replace entry
<<<<<<< HEAD
      footersCacheMap.put(summaryFile, newEntry);
=======
      footersCacheMap.put(newEntry.getPath(), newEntry);
>>>>>>> 390f9a6a
    }

    public synchronized void clear() {
      footersCacheMap.clear();
    }

    public synchronized FootersCacheEntry getCurrentEntry(Path path, Configuration config) throws IOException {
      FootersCacheEntry existingEntry = footersCacheMap.get(path);
      if (existingEntry == null || existingEntry.isEntryCurrent(config)) {
        return existingEntry;
      }

      // Cache entry exists, but it's stale. Remove the existing entry and return null
      remove(path);
      return null;
    }

  }

  private static final class FooterComparator implements Comparator<Footer> {
    @Override
    public int compare(Footer o1, Footer o2) {
      return o1.getFile().compareTo(o2.getFile());
    }
  }

}<|MERGE_RESOLUTION|>--- conflicted
+++ resolved
@@ -452,19 +452,6 @@
 
     Configuration config = ContextUtil.getConfiguration(jobContext);
     List<Footer> footers = new ArrayList<Footer>(statuses.size());
-<<<<<<< HEAD
-    Map<Path, FileStatus> missingStatuses = new HashMap<Path, FileStatus>();
-
-    if (footersCache != null) {
-      for (FileStatus file : statuses) {
-        FootersCacheEntry cacheEntry = footersCache.getCurrentEntry(file.getPath(), config);
-        if (cacheEntry != null) {
-          footers.add(cacheEntry.getFooter());
-        } else {
-          missingStatuses.put(file.getPath(), file);
-        }
-      }
-=======
     Set<FileStatus> missingStatuses = new HashSet<FileStatus>();
 
     if (footersCache != null) {
@@ -478,25 +465,13 @@
         }
   	} else {
       // initialize the cache to store all of the current statuses; this is done mostly to mimic prior behavior
-      footersCache = new FootersCache(statuses.size());
+      footersCache = new FootersCache(footers.size());
       missingStatuses.addAll(statuses);
->>>>>>> 390f9a6a
     }
     if (Log.DEBUG) LOG.debug("found " + footers.size() + " footers in cache and adding up to " +
             missingStatuses.size() + " missing footers to the cache");
 
-<<<<<<< HEAD
-    List<Footer> newFooters = getFooters(config, new ArrayList<FileStatus>(missingStatuses.values()));
-    footers.addAll(newFooters);
-
-    if (footersCache == null) {
-      footersCache = new FootersCache(footers.size());
-    }
-
-    for (Footer newFooter : newFooters) {
-      footersCache.put(newFooter.getFile(), new FootersCacheEntry(missingStatuses.get(newFooter.getFile()), newFooter));
-    }
-=======
+
     if (missingStatuses.isEmpty()) {
       return footers;
     }
@@ -513,7 +488,6 @@
     }
 
     footers.addAll(newFooters);
->>>>>>> 390f9a6a
     return footers;
   }
 
@@ -574,22 +548,6 @@
   }
 
   private static final class FootersCache {
-<<<<<<< HEAD
-    private final int maxSize;
-
-    public FootersCache(int maxSize) {
-      this.maxSize = maxSize;
-    }
-
-    private final LinkedHashMap<Path, FootersCacheEntry> footersCacheMap =
-            new LinkedHashMap<Path, FootersCacheEntry>(16, 0.75f, true) {
-
-              @Override
-              public boolean removeEldestEntry(Map.Entry<Path,FootersCacheEntry> eldest) {
-                return size() > maxSize;
-              }
-            };
-=======
     private static float DEFAULT_LOAD_FACTOR = 0.75f;
 
     private final LinkedHashMap<Path, FootersCacheEntry> footersCacheMap;
@@ -603,30 +561,20 @@
                 }
               };
     }
->>>>>>> 390f9a6a
 
     public synchronized FootersCacheEntry remove(Path summaryFile) {
       return footersCacheMap.remove(summaryFile);
     }
 
-<<<<<<< HEAD
-    public synchronized void put(Path summaryFile, FootersCacheEntry newEntry) {
-      FootersCacheEntry existingEntry = footersCacheMap.get(summaryFile);
-=======
     public synchronized void put(FootersCacheEntry newEntry) {
       FootersCacheEntry existingEntry = footersCacheMap.get(newEntry.getPath());
->>>>>>> 390f9a6a
       if (existingEntry != null && existingEntry.isNewerThan(newEntry)) {
         LOG.info("Skipping " + newEntry.getPath());
         return;
       }
 
       // No cache entry exists or existing entry is stale. Replace entry
-<<<<<<< HEAD
-      footersCacheMap.put(summaryFile, newEntry);
-=======
       footersCacheMap.put(newEntry.getPath(), newEntry);
->>>>>>> 390f9a6a
     }
 
     public synchronized void clear() {
